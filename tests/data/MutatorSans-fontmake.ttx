--- conflicted
+++ resolved
@@ -63,21 +63,12 @@
     <!-- Most of this table will be recalculated by the compiler -->
     <tableVersion value="1.0"/>
     <fontRevision value="1.002"/>
-<<<<<<< HEAD
-    <checkSumAdjustment value="0xaf8f68c4"/>
-    <magicNumber value="0x5f0f3cf5"/>
-    <flags value="00000000 00000011"/>
-    <unitsPerEm value="1000"/>
-    <created value="Wed Apr 24 15:53:08 2024"/>
-    <modified value="Wed Apr 24 15:53:08 2024"/>
-=======
     <checkSumAdjustment value="0x54532e2c"/>
     <magicNumber value="0x5f0f3cf5"/>
     <flags value="00000000 00000011"/>
     <unitsPerEm value="1000"/>
     <created value="Fri May 17 19:51:05 2024"/>
     <modified value="Fri May 17 19:51:05 2024"/>
->>>>>>> d5877912
     <xMin value="0"/>
     <yMin value="-250"/>
     <xMax value="559"/>
